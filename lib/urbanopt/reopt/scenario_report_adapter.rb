--- conflicted
+++ resolved
@@ -183,7 +183,7 @@
         scenario_report.timesteps_per_hour = reopt_output['inputs']['Scenario']['time_steps_per_hour']
 
         # Update distributed generation sizing and financials
-<<<<<<< HEAD
+
         scenario_report.distributed_generation.lcc_us_dollars = reopt_output['outputs']['Scenario']['Site']['Financial']['lcc_us_dollars'] || 0
         scenario_report.distributed_generation.npv_us_dollars = reopt_output['outputs']['Scenario']['Site']['Financial']['npv_us_dollars'] || 0
         scenario_report.distributed_generation.year_one_energy_cost_us_dollars = reopt_output['outputs']['Scenario']['Site']['ElectricTariff']['year_one_energy_cost_us_dollars'] || 0
@@ -224,27 +224,6 @@
               if !pv['year_one_power_production_series_kw'].nil?
                 generation_timeseries_kwh += Matrix[pv['year_one_power_production_series_kw']]
               end
-=======
-        (scenario_report.distributed_generation.lcc_us_dollars = reopt_output['outputs']['Scenario']['Site']['Financial']['lcc_us_dollars']) || 0
-        (scenario_report.distributed_generation.npv_us_dollars = reopt_output['outputs']['Scenario']['Site']['Financial']['npv_us_dollars']) || 0
-        (scenario_report.distributed_generation.year_one_energy_cost_us_dollars = reopt_output['outputs']['Scenario']['Site']['ElectricTariff']['year_one_energy_cost_us_dollars']) || 0
-        (scenario_report.distributed_generation.year_one_demand_cost_us_dollars = reopt_output['outputs']['Scenario']['Site']['ElectricTariff']['year_one_demand_cost_us_dollars']) || 0
-        (scenario_report.distributed_generation.year_one_bill_us_dollars = reopt_output['outputs']['Scenario']['Site']['ElectricTariff']['year_one_bill_us_dollars']) || 0
-        (scenario_report.distributed_generation.total_energy_cost_us_dollars = reopt_output['outputs']['Scenario']['Site']['ElectricTariff']['total_energy_cost_us_dollars']) || 0
-
-        (scenario_report.distributed_generation.solar_pv.size_kw = reopt_output['outputs']['Scenario']['Site']['PV']['size_kw']) || 0
-        (scenario_report.distributed_generation.wind.size_kw = reopt_output['outputs']['Scenario']['Site']['Wind']['size_kw']) || 0
-        (scenario_report.distributed_generation.generator.size_kw = reopt_output['outputs']['Scenario']['Site']['Generator']['size_kw']) || 0
-        (scenario_report.distributed_generation.storage.size_kw = reopt_output['outputs']['Scenario']['Site']['Storage']['size_kw']) || 0
-        (scenario_report.distributed_generation.storage.size_kwh = reopt_output['outputs']['Scenario']['Site']['Storage']['size_kwh']) || 0
-
-        # Update dispatch
-        generation_timeseries_kwh = Matrix[[0] * 8760]
-        unless reopt_output['outputs']['Scenario']['Site']['PV'].nil?
-          if (reopt_output['outputs']['Scenario']['Site']['PV']['size_kw'] || 0) > 0
-            if !reopt_output['outputs']['Scenario']['Site']['PV']['year_one_power_production_series_kw'].nil?
-              generation_timeseries_kwh += Matrix[reopt_output['outputs']['Scenario']['Site']['PV']['year_one_power_production_series_kw']]
->>>>>>> 5fa16ea6
             end
            end
         end
@@ -349,47 +328,29 @@
           $generator_to_grid_col = scenario_report.timeseries_csv.column_names.length
           scenario_report.timeseries_csv.column_names.push('ElectricityProduced:Generator:ToGrid')
         end
-<<<<<<< HEAD
-        
-=======
-
-        $pv_total = reopt_output['outputs']['Scenario']['Site']['PV']['year_one_power_production_series_kw'] || [0] * 8760
->>>>>>> 5fa16ea6
+
         $pv_total_col = scenario_report.timeseries_csv.column_names.index('ElectricityProduced:PV:Total')
         if $pv_total_col.nil?
           $pv_total_col = scenario_report.timeseries_csv.column_names.length
           scenario_report.timeseries_csv.column_names.push('ElectricityProduced:PV:Total')
         end
 
-<<<<<<< HEAD
-=======
-        $pv_to_battery = reopt_output['outputs']['Scenario']['Site']['PV']['year_one_to_battery_series_kw'] || [0] * 8760
->>>>>>> 5fa16ea6
         $pv_to_battery_col = scenario_report.timeseries_csv.column_names.index('ElectricityProduced:PV:ToBattery')
         if $pv_to_battery_col.nil?
           $pv_to_battery_col = scenario_report.timeseries_csv.column_names.length
           scenario_report.timeseries_csv.column_names.push('ElectricityProduced:PV:ToBattery')
         end
 
-<<<<<<< HEAD
-=======
-        $pv_to_load = reopt_output['outputs']['Scenario']['Site']['PV']['year_one_to_load_series_kw'] || [0] * 8760
->>>>>>> 5fa16ea6
         $pv_to_load_col = scenario_report.timeseries_csv.column_names.index('ElectricityProduced:PV:ToLoad')
         if $pv_to_load_col.nil?
           $pv_to_load_col = scenario_report.timeseries_csv.column_names.length
           scenario_report.timeseries_csv.column_names.push('ElectricityProduced:PV:ToLoad')
         end
 
-<<<<<<< HEAD
-=======
-        $pv_to_grid = reopt_output['outputs']['Scenario']['Site']['PV']['year_one_to_grid_series_kw'] || [0] * 8760
->>>>>>> 5fa16ea6
         $pv_to_grid_col = scenario_report.timeseries_csv.column_names.index('ElectricityProduced:PV:ToGrid')
         if $pv_to_grid_col.nil?
           $pv_to_grid_col = scenario_report.timeseries_csv.column_names.length
           scenario_report.timeseries_csv.column_names.push('ElectricityProduced:PV:ToGrid')
-<<<<<<< HEAD
         end
 
         $pv_total = Matrix[[0] * 8760]
@@ -409,10 +370,6 @@
         $pv_to_load = $pv_to_load.to_a[0]
         $pv_to_grid = $pv_to_grid.to_a[0]
 
-=======
-        end
-
->>>>>>> 5fa16ea6
         $wind_total = reopt_output['outputs']['Scenario']['Site']['Wind']['year_one_power_production_series_kw'] || [0] * 8760
         $wind_total_col = scenario_report.timeseries_csv.column_names.index('ElectricityProduced:Wind:Total')
         if $wind_total_col.nil?
